--- conflicted
+++ resolved
@@ -219,36 +219,18 @@
             $model_data                = $this->attributesToArray();
 
 
-<<<<<<< HEAD
-            $versionedHiddenFields = $this->versionedHiddenFields ?? [];
-            $this->makeVisible($versionedHiddenFields);
-            $this->makeHidden($versionedHiddenFields);
-            if(count($this->dontVersionFields) > 0) {
-                foreach($this->dontVersionFields as $field) {
-                    if(!isset($model_data[$field])) {
-                        continue;
-                    }
-                    unset($model_data[$field]);
-                }
-            }
-=======
->>>>>>> 8383e082
             $version->model_data       = serialize($model_data);
 
             if (!empty( $this->reason )) {
                 $version->reason = $this->reason;
             }
-            
+
             $save_version = !($this->updating && !is_null($version)) || count($version->diff()) > 0;
-    
+
             if(!$save_version) {
                 return;
             }
-<<<<<<< HEAD
-
-=======
-    
->>>>>>> 8383e082
+
             $version->save();
             $this->purgeOldVersions();
         }
